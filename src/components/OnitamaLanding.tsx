--- conflicted
+++ resolved
@@ -1,16 +1,6 @@
 "use client";
 
 import { useState, useRef } from "react";
-<<<<<<< HEAD
-import OnitamaGame from "./OnitamaGame";
-import { UnifiedHeader } from "./ui/Header";
-import { CardPackSelection } from "./landing/CardPackSelection";
-import { GameOverview } from "./landing/GameOverview";
-import { HowToPlay } from "./landing/HowToPlay";
-import { Footer } from "./ui/Footer";
-
-type CardPack = "normal" | "senseis" | "windway" | "promo" | "dual" | "special";
-=======
 import OnitamaGame from "@/components/OnitamaGame";
 import { Header } from "@/components/Header";
 import { CardPackSelection } from "@/components/CardPackSelection";
@@ -21,7 +11,6 @@
 import { GameProvider, useGame } from "@/contexts/GameContext";
 import { defaultGameController } from "@/utils/gameController";
 
->>>>>>> 7d5924f3
 type Language = "zh" | "en";
 
 // Game page component that has access to GameContext
@@ -99,49 +88,6 @@
     setLanguage((lang) => (lang === "zh" ? "en" : "zh"));
   };
 
-<<<<<<< HEAD
-  return (
-    <div
-      className={
-        showGame
-          ? "h-dvh flex flex-col scroll-paper ink-wash"
-          : "min-h-dvh scroll-texture"
-      }
-    >
-      <UnifiedHeader
-        language={language}
-        mode={showGame ? "game" : "landing"}
-        onToggleLanguage={toggleLanguage}
-        onStartGame={() => setShowGame(true)}
-        onBackToHome={() => setShowGame(false)}
-        onNewGame={() => gameRef.current?.resetGame()}
-      />
-
-      {showGame ? (
-        <div className="flex-1 p-2 sm:p-4 lg:p-6 overflow-hidden">
-          <div className="container mx-auto max-w-7xl h-full">
-            <div className="zen-card h-full flex flex-col">
-              <OnitamaGame
-                ref={gameRef}
-                cardPacks={getSelectedPacksForGame()}
-                language={language}
-              />
-            </div>
-          </div>
-        </div>
-      ) : (
-        <>
-          <CardPackSelection
-            language={language}
-            selectedPacks={selectedPacks}
-            onTogglePack={togglePack}
-          />
-          <GameOverview language={language} />
-          <HowToPlay language={language} />
-          <Footer language={language} />
-        </>
-      )}
-=======
   if (showGame) {
     return (
       <GameProvider controller={defaultGameController}>
@@ -174,7 +120,6 @@
       <GameOverview language={language} />
       <HowToPlay language={language} />
       <Footer language={language} />
->>>>>>> 7d5924f3
     </div>
   );
 }